# Documentation

## ⏳ Submission Countdown (NZT)

<!-- DUE:START -->
```text
<<<<<<< HEAD
⏳ Time remaining: 31 days, 02 hours, 55 minutes
=======
⏳ Time remaining: 30 days, 09 hours, 11 minutes
>>>>>>> 34f0a8a2
Deadline (NZT): 2025-10-18 00:00 NZDT
Deadline (UTC): 2025-10-17 11:00 UTC
```
<!-- DUE:END -->

## 📂 Repository Structure

<!-- TREE:START -->
```text
project-root/
├── README.md
├── configs/
│   ├── convert.yaml
│   ├── detect.yaml
│   └── environment.yml
├── data/
│   ├── predictions/
│   │   ├── 2025-08-29/
│   │   │   └── mixed_shuffled_pred.csv
│   │   ├── 2025-09-02/
│   │   │   └── mixed_shuffled_pred.csv
│   │   ├── 2025-09-03/
│   │   │   ├── mixed_mistral_camembert.csv
│   │   │   ├── mixed_shuffled_pred_lr.csv
│   │   │   └── mixed_shuffled_pred_lr_simple.csv
│   │   ├── 2025-09-08/
│   │   │   ├── invented_shuffled_pred.csv
│   │   │   └── invented_shuffled_pred_NN_mistral_bert.csv
│   │   └── very_old/
│   │       ├── invented.csv
│   │       ├── mixed_pred.csv
│   │       ├── standard_only_pred.csv
│   │       └── verlan_only_pred.csv
│   ├── processed/
│   │   ├── verlan_pairs.csv
│   │   ├── verlan_test_set.csv
│   │   └── verlan_test_set_invented.csv
│   └── raw/
│       ├── GazetteerEntries.xlsx
│       ├── Sentences.xlsx
│       ├── Sentences_balanced.xlsx
│       ├── invented_verlan_mixed_paired.txt
│       ├── mixed_shuffled.txt
│       ├── standard_only.txt
│       └── verlan_only.txt
├── docs/
│   ├── readme.md
│   └── results/
│       ├── l8/
│       │   ├── invented.csv
│       │   └── random.csv
│       ├── lr_ds_balanced/
│       │   ├── prob_dist.png
│       │   └── prob_dist_invented.png
│       ├── lr_ds_balanced_simple/
│       │   └── prob_dist.png
│       ├── lr_with_bert_ds_balanced/
│       │   ├── embedding_space_tsne_old.png
│       │   ├── embedding_space_umap_old.png
│       │   ├── note.md
│       │   └── prob_dist.png
│       ├── lr_with_bert_ds_imbalanced/
│       │   ├── embedding_space_umap.png
│       │   └── prob_dist.png
│       ├── mistral_bert_ds_balanced/
│       │   ├── mistral_bert_umap.png
│       │   ├── prob_dist.png
│       │   └── prob_dist_invented.png
│       ├── mistral_mistral_ds_balanced/
│       │   └── mistral_mistral_umap.png
│       └── only_lr_no_bert_ds_imbalance/
│           ├── embedding_space_pca.png
│           ├── embedding_space_tsne.png
│           ├── embedding_space_umap.png
│           ├── prob_dist_post.png
│           └── prob_dist_pre.png
├── envs/
│   └── aoraki-verlan-e2e.yml
├── models/
│   ├── convert/
│   │   ├── 2025-08-20/
│   │   │   └── mistral-verlan-conv/
│   │   └── latest/
│   │       └── mistral-verlan-conv/
│   └── detect/
│       ├── 2025-08-24 LR/
│       │   └── lr_head.joblib
│       ├── 2025-08-29/
│       │   └── lr_head.joblib
│       ├── 2025-09-02/
│       │   └── lr_head.joblib
│       ├── 2025-09-03/
│       │   └── lr_simple/
│       │       └── lr_head.joblib
│       └── latest/
│           └── lr_head.joblib
├── scripts/
│   ├── aoraki/
│   │   ├── create_env.sh
│   │   ├── submit_e2e.sh
│   │   └── train_e2e.slurm
│   ├── ci_update_docs.py
│   ├── generate-tree.py
│   └── run_l8_ablation.py
├── split_indices.json
├── src/
│   ├── __init__.py
│   ├── convert/
│   │   ├── __init__.py
│   │   ├── convert_infer.py
│   │   └── convert_train.py
│   ├── convert_infer.py
│   ├── detect/
│   │   ├── __init__.py
│   │   ├── detect_benchmark_mistral_bert.py
│   │   ├── detect_benchmark_mistral_mistral.py
│   │   ├── detect_infer.py
│   │   ├── detect_train_lr.py
│   │   ├── detect_train_lr_bert.py
│   │   ├── detect_train_lr_e2e.py
│   │   ├── detect_train_lr_simple.py
│   │   ├── detect_train_mistral_bert.py
│   │   ├── detect_train_mistral_mistral_labmachine.py
│   │   └── detect_train_nn.py
│   ├── detect_infer.py
│   ├── evaluate/
│   │   ├── EvaluateThreshold.py
│   │   ├── __init__.py
│   │   ├── calibration.py
│   │   ├── evaluate_threshold.py
│   │   └── utils.py
│   ├── experiments/
│   │   ├── __init__.py
│   │   └── run_l8_ablation.py
│   └── plot/
│       ├── __init__.py
│       ├── plot_probability_histogram.py
│       ├── plot_verlan_hist.py
│       └── visualize_embeddings.py
└── tests/
    ├── run_l8_ablation.py
    ├── test_convert_infer.py
    ├── test_detect_infer.py
    └── test_tokenization.py
```
<!-- TREE:END --><|MERGE_RESOLUTION|>--- conflicted
+++ resolved
@@ -4,11 +4,7 @@
 
 <!-- DUE:START -->
 ```text
-<<<<<<< HEAD
-⏳ Time remaining: 31 days, 02 hours, 55 minutes
-=======
 ⏳ Time remaining: 30 days, 09 hours, 11 minutes
->>>>>>> 34f0a8a2
 Deadline (NZT): 2025-10-18 00:00 NZDT
 Deadline (UTC): 2025-10-17 11:00 UTC
 ```
